# Copyright 2021 The Flax Authors.
#
# Licensed under the Apache License, Version 2.0 (the "License");
# you may not use this file except in compliance with the License.
# You may obtain a copy of the License at
#
#     http://www.apache.org/licenses/LICENSE-2.0
#
# Unless required by applicable law or agreed to in writing, software
# distributed under the License is distributed on an "AS IS" BASIS,
# WITHOUT WARRANTIES OR CONDITIONS OF ANY KIND, either express or implied.
# See the License for the specific language governing permissions and
# limitations under the License.

"""Class and functions to define and initialize the actor-critic model."""

<<<<<<< HEAD
import functools
import numpy as onp
from flax import linen as nn
from flax import optim
import jax
=======
import numpy as np
import flax
from flax import nn
>>>>>>> 634a78ff
import jax.numpy as jnp

# See issue #620.
# pytype: disable=wrong-keyword-args


class ActorCritic(nn.Module):
  """Class defining the actor-critic model."""

  num_outputs: int

  @nn.compact
  def __call__(self, x):
    """Define the convolutional network architecture.

    Architecture originates from "Human-level control through deep reinforcement
    learning.", Nature 518, no. 7540 (2015): 529-533.
    Note that this is different than the one from  "Playing atari with deep
    reinforcement learning." arxiv.org/abs/1312.5602 (2013)

    Network is used to both estimate policy (logits) and expected state value;
    in other words, hidden layers' params are shared between policy and value
    networks, see e.g.:
    github.com/openai/baselines/blob/master/baselines/ppo1/cnn_policy.py
    """
    dtype = jnp.float32
    x = x.astype(dtype) / 255.
    x = nn.Conv(features=32, kernel_size=(8, 8), strides=(4, 4), name='conv1',
                dtype=dtype)(x)
    x = nn.relu(x)
    x = nn.Conv(features=64, kernel_size=(4, 4), strides=(2, 2), name='conv2',
                dtype=dtype)(x)
    x = nn.relu(x)
    x = nn.Conv(features=64, kernel_size=(3, 3), strides=(1, 1), name='conv3',
                dtype=dtype)(x)
    x = nn.relu(x)
    x = x.reshape((x.shape[0], -1))  # flatten
    x = nn.Dense(features=512, name='hidden', dtype=dtype)(x)
    x = nn.relu(x)
    logits = nn.Dense(features=self.num_outputs, name='logits', dtype=dtype)(x)
    policy_log_probabilities = nn.log_softmax(logits)
    value = nn.Dense(features=1, name='value', dtype=dtype)(x)
    return policy_log_probabilities, value

<<<<<<< HEAD
@functools.partial(jax.jit, static_argnums=1)
def get_initial_params(key: onp.ndarray, module: ActorCritic):
=======
def create_model(key: np.ndarray, num_outputs: int):
>>>>>>> 634a78ff
  input_dims = (1, 84, 84, 4)  # (minibatch, height, width, stacked frames)
  init_shape = jnp.ones(input_dims, jnp.float32)
  initial_params = module.init(key, init_shape)['params']
  return initial_params

def create_optimizer(params, learning_rate: float):
  optimizer_def = optim.Adam(learning_rate)
  optimizer = optimizer_def.create(params)
  return optimizer<|MERGE_RESOLUTION|>--- conflicted
+++ resolved
@@ -14,17 +14,11 @@
 
 """Class and functions to define and initialize the actor-critic model."""
 
-<<<<<<< HEAD
 import functools
-import numpy as onp
+import numpy as np
 from flax import linen as nn
 from flax import optim
 import jax
-=======
-import numpy as np
-import flax
-from flax import nn
->>>>>>> 634a78ff
 import jax.numpy as jnp
 
 # See issue #620.
@@ -69,12 +63,8 @@
     value = nn.Dense(features=1, name='value', dtype=dtype)(x)
     return policy_log_probabilities, value
 
-<<<<<<< HEAD
 @functools.partial(jax.jit, static_argnums=1)
-def get_initial_params(key: onp.ndarray, module: ActorCritic):
-=======
-def create_model(key: np.ndarray, num_outputs: int):
->>>>>>> 634a78ff
+def get_initial_params(key: np.ndarray, module: ActorCritic):
   input_dims = (1, 84, 84, 4)  # (minibatch, height, width, stacked frames)
   init_shape = jnp.ones(input_dims, jnp.float32)
   initial_params = module.init(key, init_shape)['params']
