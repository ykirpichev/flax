--- conflicted
+++ resolved
@@ -300,7 +300,13 @@
   use_fast_variance: bool = True
 
   @compact
-  def __call__(self, x, use_running_average: Optional[bool] = None, *, mask: Optional[jax.Array] = None):
+  def __call__(
+      self,
+      x,
+      use_running_average: Optional[bool] = None,
+      *,
+      mask: Optional[jax.Array] = None,
+  ):
     """Normalizes the input using batch statistics.
 
     NOTE:
@@ -543,13 +549,8 @@
   axis_index_groups: Any = None
 
   @compact
-<<<<<<< HEAD
-  def __call__(self, x, mask=None):
+  def __call__(self, x, *, mask: Optional[jax.Array] = None):
     """Applies RMS layer normalization on the input.
-=======
-  def __call__(self, x, *, mask: Optional[jax.Array] = None):
-    """Applies layer normalization on the input.
->>>>>>> 1cf75930
 
     Args:
       x: the inputs
